--- conflicted
+++ resolved
@@ -624,14 +624,10 @@
 
 	const MXF::RIP& GetRIP() const { return m_RIP; }
 
-<<<<<<< HEAD
-	void InitHeader(const MXFVersion& mxf_ver, const std::vector<ASDCP::UL>* conformsToSpecifications = NULL)
-=======
     ui8_t GetUseTimecodes() const { return m_UseTimecodes; }
     void  SetUseTimecodes(ui8_t v) { m_UseTimecodes = v;  }
 
 	void InitHeader(const MXFVersion& mxf_ver)
->>>>>>> a641e228
 	{
 	  assert(m_Dict);
 	  assert(m_EssenceDescriptor);
@@ -725,19 +721,6 @@
 	  m_HeaderPart.AddChildObject(m_MaterialPackage);
 	  m_ContentStorage->Packages.push_back(m_MaterialPackage->InstanceUID);
 
-<<<<<<< HEAD
-	  if ( tc_frame_rate )
-	    {
-	      TrackSet<TimecodeComponent> MPTCTrack =
-		CreateTimecodeTrack<MaterialPackage>(m_HeaderPart, *m_MaterialPackage,
-						     tc_edit_rate, tc_frame_rate, 0, m_Dict);
-
-	      MPTCTrack.Sequence->Duration.set_has_value();
-	      m_DurationUpdateList.push_back(&(MPTCTrack.Sequence->Duration.get()));
-	      MPTCTrack.Clip->Duration.set_has_value();
-	      m_DurationUpdateList.push_back(&(MPTCTrack.Clip->Duration.get()));
-	    }
-=======
       ui32_t trackID = 1;
       if (GetUseTimecodes())
       {
@@ -751,7 +734,6 @@
           m_DurationUpdateList.push_back(&(MPTCTrack.Clip->Duration.get()));
           trackID++;
       }
->>>>>>> a641e228
 
 	  TrackSet<SourceClip> MPTrack =
 	    CreateTrackAndSequence<MaterialPackage, SourceClip>(m_HeaderPart, *m_MaterialPackage,
@@ -782,19 +764,6 @@
 	  m_HeaderPart.AddChildObject(m_FilePackage);
 	  m_ContentStorage->Packages.push_back(m_FilePackage->InstanceUID);
 
-<<<<<<< HEAD
-	  if ( tc_frame_rate )
-	    {
-	      TrackSet<TimecodeComponent> FPTCTrack =
-		CreateTimecodeTrack<SourcePackage>(m_HeaderPart, *m_FilePackage,
-						   tc_edit_rate, tc_frame_rate, 0, m_Dict);
-
-	      FPTCTrack.Sequence->Duration.set_has_value();
-	      m_DurationUpdateList.push_back(&(FPTCTrack.Sequence->Duration.get()));
-	      FPTCTrack.Clip->Duration.set_has_value();
-	      m_DurationUpdateList.push_back(&(FPTCTrack.Clip->Duration.get()));
-	    }
-=======
       trackID = 1;
       if (GetUseTimecodes())
       {
@@ -809,7 +778,6 @@
           m_DurationUpdateList.push_back(&(FPTCTrack.Clip->Duration.get()));
           trackID++;
       }
->>>>>>> a641e228
 
 	  TrackSet<SourceClip> FPTrack =
 	    CreateTrackAndSequence<SourcePackage, SourceClip>(m_HeaderPart, *m_FilePackage,
