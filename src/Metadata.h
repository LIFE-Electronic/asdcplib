--- conflicted
+++ resolved
@@ -1318,51 +1318,6 @@
       virtual Result_t WriteToBuffer(ASDCP::FrameBuffer&);
 	};
 
-<<<<<<< HEAD
-      //
-      class IABEssenceDescriptor : public GenericSoundEssenceDescriptor
-	{
-	  IABEssenceDescriptor();
-
-	public:
-	  const Dictionary*& m_Dict;
-
-      IABEssenceDescriptor(const Dictionary*& d);
-      IABEssenceDescriptor(const IABEssenceDescriptor& rhs);
-      virtual ~IABEssenceDescriptor() {}
-
-      const IABEssenceDescriptor& operator=(const IABEssenceDescriptor& rhs) { Copy(rhs); return *this; }
-      virtual void Copy(const IABEssenceDescriptor& rhs);
-      virtual const char* HasName() { return "IABEssenceDescriptor"; }
-      virtual Result_t InitFromTLVSet(TLVReader& TLVSet);
-      virtual Result_t WriteToTLVSet(TLVWriter& TLVSet);
-      virtual void     Dump(FILE* = 0);
-      virtual Result_t InitFromBuffer(const byte_t* p, ui32_t l);
-      virtual Result_t WriteToBuffer(ASDCP::FrameBuffer&);
-	};
-
-      //
-      class IABSoundfieldLabelSubDescriptor : public MCALabelSubDescriptor
-	{
-	  IABSoundfieldLabelSubDescriptor();
-
-	public:
-	  const Dictionary*& m_Dict;
-
-      IABSoundfieldLabelSubDescriptor(const Dictionary*& d);
-      IABSoundfieldLabelSubDescriptor(const IABSoundfieldLabelSubDescriptor& rhs);
-      virtual ~IABSoundfieldLabelSubDescriptor() {}
-
-      const IABSoundfieldLabelSubDescriptor& operator=(const IABSoundfieldLabelSubDescriptor& rhs) { Copy(rhs); return *this; }
-      virtual void Copy(const IABSoundfieldLabelSubDescriptor& rhs);
-      virtual const char* HasName() { return "IABSoundfieldLabelSubDescriptor"; }
-      virtual Result_t InitFromTLVSet(TLVReader& TLVSet);
-      virtual Result_t WriteToTLVSet(TLVWriter& TLVSet);
-      virtual void     Dump(FILE* = 0);
-      virtual Result_t InitFromBuffer(const byte_t* p, ui32_t l);
-      virtual Result_t WriteToBuffer(ASDCP::FrameBuffer&);
-	};
-=======
     class IABEssenceDescriptor : public ASDCP::MXF::GenericSoundEssenceDescriptor
     {
         IABEssenceDescriptor();
@@ -1382,8 +1337,6 @@
 
     };
 
->>>>>>> a641e228
-
     } // namespace MXF
 ASDCP_NAMESPACE_END
 
